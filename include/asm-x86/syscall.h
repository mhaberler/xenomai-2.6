--- conflicted
+++ resolved
@@ -274,32 +274,6 @@
 	LOAD_REGS_4
 #define ASM_ARGS_5	ASM_ARGS_4, "r" (_a5)
 
-<<<<<<< HEAD
-#define DO_SYSCALL_INNER(name, nr, args...)	\
-({						\
-	unsigned long __resultvar;		\
-	LOAD_ARGS_##nr(args)			\
-	LOAD_REGS_##nr				\
-	asm volatile (				\
-		"syscall\n\t"			\
-		: "=a" (__resultvar)		\
-		: "0" (name) ASM_ARGS_##nr	\
-		: "memory", "cc", "r11", "cx");	\
-	(int) __resultvar;			\
-})
-
-#define DO_SYSCALL(name, nr, args...)					\
-({									\
-	int err, res = -ERESTART;					\
-	struct xnsig sigs;						\
-									\
-	do {								\
-		sigs.nsigs = 0;						\
-		err = DO_SYSCALL_INNER(name, nr, &sigs, args);		\
-		res = xnsig_dispatch(&sigs, res, err);			\
-	} while (res == -ERESTART);					\
-	res;								\
-=======
 #define DO_SYSCALL(name, nr, args...)			\
 ({							\
 	unsigned long __resultvar;			\
@@ -311,7 +285,6 @@
 		: "0" (name) ASM_ARGS_##nr		\
 		: "memory", "cc", "r11", "cx");		\
 	(int) __resultvar;				\
->>>>>>> c6042a39
 })
 
 #define XENOMAI_SYS_MUX(nr, op, args...) \
