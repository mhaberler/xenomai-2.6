/**
 *   @ingroup hal
 *   @file
 *
 *   Generic Real-Time HAL.
 *   Copyright &copy; 2005 Philippe Gerum.
 *
 *   This program is free software; you can redistribute it and/or modify
 *   it under the terms of the GNU General Public License as published by
 *   the Free Software Foundation, Inc., 675 Mass Ave, Cambridge MA 02139,
 *   USA; either version 2 of the License, or (at your option) any later
 *   version.
 *
 *   This program is distributed in the hope that it will be useful,
 *   but WITHOUT ANY WARRANTY; without even the implied warranty of
 *   MERCHANTABILITY or FITNESS FOR A PARTICULAR PURPOSE.  See the
 *   GNU General Public License for more details.
 *
 *   You should have received a copy of the GNU General Public License
 *   along with this program; if not, write to the Free Software
 *   Foundation, Inc., 59 Temple Place - Suite 330, Boston, MA 02111-1307, USA.
 */

/**
 * @addtogroup hal
 *@{*/

#ifndef _XENO_ASM_GENERIC_HAL_H
#define _XENO_ASM_GENERIC_HAL_H

#ifndef __KERNEL__
#error "Pure kernel header included from user-space!"
#endif

#include <linux/kernel.h>
#include <linux/sched.h>
#include <linux/kallsyms.h>
#include <linux/init.h>
#include <asm/byteorder.h>
#include <asm/xenomai/wrappers.h>
#include <asm/xenomai/arith.h>
#ifdef CONFIG_GENERIC_CLOCKEVENTS
#include <linux/ipipe_tickdev.h>
#endif

#define RTHAL_DOMAIN_ID		0x58454e4f

#define RTHAL_TIMER_FREQ	(rthal_tunables.timer_freq)
#define RTHAL_CLOCK_FREQ	(rthal_tunables.clock_freq)
#define RTHAL_CPU_FREQ		(rthal_tunables.cpu_freq)
#define RTHAL_NR_APCS		BITS_PER_LONG

#define RTHAL_EVENT_PROPAGATE   0
#define RTHAL_EVENT_STOP        1

#define RTHAL_NR_CPUS		IPIPE_NR_CPUS
#define RTHAL_NR_FAULTS		IPIPE_NR_FAULTS
#define RTHAL_NR_IRQS		IPIPE_NR_IRQS
#define RTHAL_VIRQ_BASE		IPIPE_VIRQ_BASE

#define rthal_virtual_irq_p(irq)	((irq) >= RTHAL_VIRQ_BASE && \
					(irq) < RTHAL_NR_IRQS)

#define RTHAL_SERVICE_IPI0	IPIPE_SERVICE_IPI0
#define RTHAL_SERVICE_VECTOR0	IPIPE_SERVICE_VECTOR0
#define RTHAL_SERVICE_IPI1	IPIPE_SERVICE_IPI1
#define RTHAL_SERVICE_VECTOR1	IPIPE_SERVICE_VECTOR1
#define RTHAL_SERVICE_IPI2	IPIPE_SERVICE_IPI2
#define RTHAL_SERVICE_VECTOR2	IPIPE_SERVICE_VECTOR2
#define RTHAL_SERVICE_IPI3	IPIPE_SERVICE_IPI3
#define RTHAL_SERVICE_VECTOR3	IPIPE_SERVICE_VECTOR3
#define RTHAL_CRITICAL_IPI	IPIPE_CRITICAL_IPI

enum rthal_ktimer_mode { /* <!> Must follow enum clock_event_mode */
	KTIMER_MODE_UNUSED = 0,
	KTIMER_MODE_SHUTDOWN,
	KTIMER_MODE_PERIODIC,
	KTIMER_MODE_ONESHOT,
};

typedef struct ipipe_domain rthal_pipeline_stage_t;

#ifdef IPIPE_SPIN_LOCK_UNLOCKED
typedef ipipe_spinlock_t rthal_spinlock_t;
#define RTHAL_SPIN_LOCK_UNLOCKED IPIPE_SPIN_LOCK_UNLOCKED
#else /* !IPIPE_SPIN_LOCK_UNLOCKED */
#ifdef RAW_SPIN_LOCK_UNLOCKED
typedef raw_spinlock_t rthal_spinlock_t;
#define RTHAL_SPIN_LOCK_UNLOCKED RAW_SPIN_LOCK_UNLOCKED
#else /* !RAW_SPIN_LOCK_UNLOCKED */
typedef spinlock_t rthal_spinlock_t;
#define RTHAL_SPIN_LOCK_UNLOCKED SPIN_LOCK_UNLOCKED
#endif /* !RAW_SPIN_LOCK_UNLOCKED */
#endif /* !IPIPE_SPIN_LOCK_UNLOCKED */

#define rthal_irq_cookie(ipd,irq)	__ipipe_irq_cookie(ipd,irq)
#define rthal_irq_handler(ipd,irq)	__ipipe_irq_handler(ipd,irq)

#define rthal_cpudata_irq_hits(ipd,cpu,irq)	__ipipe_cpudata_irq_hits(ipd,cpu,irq)

#ifndef local_irq_save_hw_smp
#ifdef CONFIG_SMP
#define local_irq_save_hw_smp(flags)	local_irq_save_hw(flags)
#define local_irq_restore_hw_smp(flags)	local_irq_restore_hw(flags)
#else /* !CONFIG_SMP */
#define local_irq_save_hw_smp(flags)	do { (void)(flags); } while (0)
#define local_irq_restore_hw_smp(flags)	do { } while (0)
#endif /* !CONFIG_SMP */
#endif /* !local_irq_save_hw_smp */

/* I-pipe domain priorities and virtual interrupt mask handling. If
   the invariant pipeline head feature is enabled for Xenomai, use
   it. */
#define RTHAL_ROOT_PRIO			IPIPE_ROOT_PRIO
#ifdef CONFIG_XENO_OPT_PIPELINE_HEAD
#define RTHAL_XENO_PRIO			IPIPE_HEAD_PRIORITY
#define rthal_local_irq_disable()	ipipe_stall_pipeline_head()
#define rthal_local_irq_enable()	ipipe_unstall_pipeline_head()
#define rthal_local_irq_save(x)		((x) = ipipe_test_and_stall_pipeline_head() & 1)
#define rthal_local_irq_restore(x)	ipipe_restore_pipeline_head(x)
#else /* !CONFIG_XENO_OPT_PIPELINE_HEAD */
#define RTHAL_XENO_PRIO			(RTHAL_ROOT_PRIO + 100)
#define rthal_local_irq_disable()	ipipe_stall_pipeline_from(&rthal_domain)
#define rthal_local_irq_enable()	ipipe_unstall_pipeline_from(&rthal_domain)
#define rthal_local_irq_save(x)		((x) = ipipe_test_and_stall_pipeline_from(&rthal_domain) & 1)
#define rthal_local_irq_restore(x)	ipipe_restore_pipeline_from(&rthal_domain,(x))
#endif /* !CONFIG_XENO_OPT_PIPELINE_HEAD */
#define rthal_local_irq_flags(x)	((x) = ipipe_test_pipeline_from(&rthal_domain) & 1)
#define rthal_local_irq_test()		ipipe_test_pipeline_from(&rthal_domain)
#define rthal_local_irq_disabled()				\
({								\
	unsigned long __flags, __ret;				\
	local_irq_save_hw_smp(__flags);				\
	__ret = ipipe_test_pipeline_from(&rthal_domain);	\
	local_irq_restore_hw_smp(__flags);			\
	__ret;							\
})
#define rthal_stage_irq_enable(dom)	ipipe_unstall_pipeline_from(dom)
#define rthal_local_irq_save_hw(x)	local_irq_save_hw(x)
#define rthal_local_irq_restore_hw(x)	local_irq_restore_hw(x)
#define rthal_local_irq_enable_hw()	local_irq_enable_hw()
#define rthal_local_irq_disable_hw()	local_irq_disable_hw()
#define rthal_local_irq_flags_hw(x)	local_save_flags_hw(x)

#ifdef spin_lock_hw
#define rthal_spin_lock_init(lock)	spin_lock_init(lock)
#define rthal_spin_lock(lock)		spin_lock_hw(lock)
#define rthal_spin_unlock(lock)		spin_unlock_hw(lock)
#else /* !spin_lock_hw */
#define rthal_spin_lock_init(lock)	*(lock) = IPIPE_SPIN_LOCK_UNLOCKED
#define rthal_spin_lock(lock)		spin_lock(lock)
#define rthal_spin_unlock(lock)		spin_unlock(lock)
#endif /* !spin_lock_hw */

#define rthal_root_domain		ipipe_root_domain
#define rthal_current_domain		ipipe_current_domain

#define rthal_suspend_domain()		ipipe_suspend_domain()
#define rthal_grab_superlock(syncfn)	ipipe_critical_enter(syncfn)
#define rthal_release_superlock(x)	ipipe_critical_exit(x)
#define rthal_set_irq_affinity(irq,aff)	ipipe_set_irq_affinity(irq,aff)
#ifdef __IPIPE_FEATURE_FASTPEND_IRQ
/* We use the faster form assuming that hw IRQs are off at call site. */
#define rthal_schedule_irq_head(irq)	__ipipe_schedule_irq_head(irq)
#define rthal_schedule_irq_root(irq)	__ipipe_schedule_irq_root(irq)
#define rthal_propagate_irq(irq)	__ipipe_propagate_irq(irq)
#else /* !__IPIPE_FEATURE_FASTPEND_IRQ */
#define rthal_schedule_irq_head(irq)	ipipe_schedule_irq(irq)
#define rthal_schedule_irq_root(irq)	ipipe_schedule_irq(irq)
#define rthal_propagate_irq(irq)	ipipe_propagate_irq(irq)
#endif /* !__IPIPE_FEATURE_FASTPEND_IRQ */
#define rthal_virtualize_irq(dom,irq,isr,cookie,ackfn,mode) \
    ipipe_virtualize_irq(dom,irq,isr,cookie,ackfn,mode)
#define rthal_alloc_virq()		ipipe_alloc_virq()
#define rthal_free_virq(irq)		ipipe_free_virq(irq)
#define rthal_trigger_irq(irq)		ipipe_trigger_irq(irq)
#define rthal_get_sysinfo(ibuf)		ipipe_get_sysinfo(ibuf)
#define rthal_alloc_ptdkey()		ipipe_alloc_ptdkey()
#define rthal_free_ptdkey(key)		ipipe_free_ptdkey(key)
#define rthal_send_ipi(irq,cpus)	ipipe_send_ipi(irq,cpus)
#define rthal_lock_irq(dom,cpu,irq)	__ipipe_lock_irq(dom,cpu,irq)
#define rthal_unlock_irq(dom,irq)	__ipipe_unlock_irq(dom,irq)
#ifdef __IPIPE_FEATURE_PIC_MUTE
#define rthal_mute_pic()		ipipe_mute_pic()
#define rthal_unmute_pic()		ipipe_unmute_pic()
#else /* !__IPIPE_FEATURE_PIC_MUTE */
#define rthal_mute_pic()		do { } while(0)
#define rthal_unmute_pic()		do { } while(0)
#endif /* __IPIPE_FEATURE_PIC_MUTE */

#define rthal_processor_id()		ipipe_processor_id()

#define rthal_setsched_root(t,pol,prio)	ipipe_setscheduler_root(t,pol,prio)
#define rthal_reenter_root(t,pol,prio)	ipipe_reenter_root(t,pol,prio)
#define rthal_emergency_console()	ipipe_set_printk_sync(ipipe_current_domain)
#define rthal_read_tsc(v)		ipipe_read_tsc(v)

#ifdef __IPIPE_FEATURE_SYSINFO_V2
	
static inline unsigned long rthal_get_cpufreq(void)
{
	struct ipipe_sysinfo sysinfo;
	rthal_get_sysinfo(&sysinfo);
	return (unsigned long)sysinfo.sys_cpu_freq;
}

static inline unsigned long rthal_get_timerfreq(void)
{
	struct ipipe_sysinfo sysinfo;
	rthal_get_sysinfo(&sysinfo);
	return (unsigned long)sysinfo.sys_hrtimer_freq;
}

static inline unsigned long rthal_get_clockfreq(void)
{
	struct ipipe_sysinfo sysinfo;
	rthal_get_sysinfo(&sysinfo);
	return (unsigned long)sysinfo.sys_hrclock_freq;
}

#else /* !__IPIPE_FEATURE_SYSINFO_V2 */

static inline unsigned long rthal_get_cpufreq(void)
{
	struct ipipe_sysinfo sysinfo;
	rthal_get_sysinfo(&sysinfo);
	return (unsigned long)sysinfo.cpufreq;
}

static inline unsigned long rthal_get_timerfreq(void)
{
	struct ipipe_sysinfo sysinfo;
	rthal_get_sysinfo(&sysinfo);
	return (unsigned long)sysinfo.archdep.tmfreq;
}

static inline unsigned long rthal_get_clockfreq(void)
{
	return rthal_get_cpufreq();
}

#endif /* !__IPIPE_FEATURE_SYSINFO_V2 */

#define RTHAL_DECLARE_EVENT(hdlr)				       \
static int hdlr (unsigned event, struct ipipe_domain *ipd, void *data) \
{								       \
	return do_##hdlr(event,ipd->domid,data);		       \
}

#define RTHAL_DECLARE_SCHEDULE_EVENT(hdlr)			       \
static int hdlr (unsigned event, struct ipipe_domain *ipd, void *data) \
{								       \
	struct task_struct *p = (struct task_struct *)data;	       \
	do_##hdlr(p);						       \
	return RTHAL_EVENT_PROPAGATE;				       \
}

#define RTHAL_DECLARE_SETSCHED_EVENT(hdlr)			       \
static int hdlr (unsigned event, struct ipipe_domain *ipd, void *data) \
{									\
	struct task_struct *p = (struct task_struct *)data;		\
	do_##hdlr(p, p->rt_priority);					\
	return RTHAL_EVENT_PROPAGATE;					\
}

#define RTHAL_DECLARE_SIGWAKE_EVENT(hdlr)			       \
static int hdlr (unsigned event, struct ipipe_domain *ipd, void *data) \
{								       \
	struct task_struct *p = (struct task_struct *)data;	       \
	do_##hdlr(p);						       \
	return RTHAL_EVENT_PROPAGATE;				       \
}

#define RTHAL_DECLARE_EXIT_EVENT(hdlr)				       \
static int hdlr (unsigned event, struct ipipe_domain *ipd, void *data) \
{								       \
	struct task_struct *p = (struct task_struct *)data;	       \
	do_##hdlr(p);						       \
	return RTHAL_EVENT_PROPAGATE;				       \
}

#define RTHAL_DECLARE_CLEANUP_EVENT(hdlr)			       \
static int hdlr (unsigned event, struct ipipe_domain *ipd, void *data) \
{								       \
	struct mm_struct *mm = (struct mm_struct *)data;	       \
	do_##hdlr(mm);						       \
	return RTHAL_EVENT_PROPAGATE;				       \
}

#define RTHAL_DECLARE_MAYDAY_EVENT(hdlr)			      \
static int hdlr(unsigned event, struct ipipe_domain *ipd, void *data) \
{								      \
	struct pt_regs *regs = data;				      \
	do_##hdlr(regs);					      \
	return RTHAL_EVENT_PROPAGATE;				      \
}

#ifndef TASK_ATOMICSWITCH
#ifdef CONFIG_PREEMPT
/* We want this feature for preemptible kernels, or the behaviour when
   switching execution modes between Xenomai and Linux domains would
   be unreliable. */
#error "Adeos: atomic task switch support is missing; upgrading\n" \
       "     to a recent I-pipe version is required."
#endif /* CONFIG_PREEMPT */
/* I-pipe releases for 2.4 kernels don't have this task mode bit
   defined, so fake it. */
#define TASK_ATOMICSWITCH  0
#endif /* !TASK_ATOMICSWITCH */

static inline void set_task_nowakeup(struct task_struct *p)
{
	if (p->state & (TASK_INTERRUPTIBLE|TASK_UNINTERRUPTIBLE))
                set_task_state(p, p->state | TASK_NOWAKEUP);

}
static inline void clear_task_nowakeup(struct task_struct *p)
{
	set_task_state(p, p->state & ~TASK_NOWAKEUP);
}

#if defined(VM_PINNED) || defined(MMF_VM_PINNED)
#define rthal_disable_ondemand_mappings(tsk)   ipipe_disable_ondemand_mappings(tsk)
#else /* !(VM_PINNED || MMF_VM_PINNED) */
/* In case the I-pipe does not allow disabling ondemand mappings. */
#define rthal_disable_ondemand_mappings(tsk)   (0)
#endif	/* !(VM_PINNED || MMF_VM_PINNED) */

#define rthal_set_foreign_stack(ipd)	ipipe_set_foreign_stack(ipd)
#define rthal_clear_foreign_stack(ipd)	ipipe_clear_foreign_stack(ipd)

#ifdef __IPIPE_FEATURE_ENABLE_NOTIFIER
#define rthal_enable_notifier(p)	ipipe_enable_notifier(p)
#else
static inline void rthal_enable_notifier(struct task_struct *p)
{
	p->flags |= PF_EVNOTIFY;
}
#endif

#define rthal_catch_cleanup(hdlr)         \
    ipipe_catch_event(ipipe_root_domain,IPIPE_EVENT_CLEANUP,hdlr)
#define rthal_catch_taskexit(hdlr)	\
    ipipe_catch_event(ipipe_root_domain,IPIPE_EVENT_EXIT,hdlr)
#define rthal_catch_sigwake(hdlr)	\
    ipipe_catch_event(ipipe_root_domain,IPIPE_EVENT_SIGWAKE,hdlr)
#define rthal_catch_schedule(hdlr)	\
    ipipe_catch_event(ipipe_root_domain,IPIPE_EVENT_SCHEDULE,hdlr)
#define rthal_catch_setsched(hdlr)	\
    ipipe_catch_event(&rthal_domain,IPIPE_EVENT_SETSCHED,hdlr)
#define rthal_catch_losyscall(hdlr)	\
    ipipe_catch_event(ipipe_root_domain,IPIPE_EVENT_SYSCALL,hdlr)
#define rthal_catch_hisyscall(hdlr)	\
    ipipe_catch_event(&rthal_domain,IPIPE_EVENT_SYSCALL,hdlr)
#define rthal_catch_exception(ex,hdlr)	\
    ipipe_catch_event(&rthal_domain,ex|IPIPE_EVENT_SELF,hdlr)

#ifdef IPIPE_EVENT_RETURN
#define RTHAL_HAVE_RETURN_EVENT
#define rthal_catch_return(hdlr)         \
    ipipe_catch_event(&rthal_domain,IPIPE_EVENT_RETURN,hdlr)
#define rthal_return_intercept(p)	ipipe_return_notify(p)
#else
#define rthal_catch_return(hdlr)	do { } while(0)
#endif

#define rthal_register_domain(_dom,_name,_id,_prio,_entry)	\
({								\
	struct ipipe_domain_attr attr;				\
	ipipe_init_attr(&attr);					\
	attr.name = _name;					\
	attr.entry = _entry;					\
	attr.domid = _id;					\
	attr.priority = _prio;					\
	ipipe_register_domain(_dom,&attr);			\
})

#define rthal_unregister_domain(dom)	ipipe_unregister_domain(dom)

#define RTHAL_DECLARE_DOMAIN(entry)		\
	void entry (void)			\
	{					\
		do_##entry();			\
	}

extern void rthal_domain_entry(void);

#define rthal_spin_lock_irq(lock)		\
	do {					\
		rthal_local_irq_disable();	\
		rthal_spin_lock(lock);		\
	} while(0)

#define rthal_spin_unlock_irq(lock)		\
	do {					\
		rthal_spin_unlock(lock);	\
		rthal_local_irq_enable();	\
	} while(0)

#define rthal_spin_lock_irqsave(lock,x)		\
	do {					\
		rthal_local_irq_save(x);	\
		rthal_spin_lock(lock);		\
	} while(0)

#define rthal_spin_unlock_irqrestore(lock,x)	\
	do {					\
		rthal_spin_unlock(lock);	\
		rthal_local_irq_restore(x);	\
	} while(0)

#define rthal_printk	printk

typedef ipipe_irq_handler_t rthal_irq_handler_t;
typedef ipipe_irq_ackfn_t   rthal_irq_ackfn_t;

struct rthal_calibration_data {
	unsigned long cpu_freq;
	unsigned long timer_freq;
	unsigned long clock_freq;
};

struct rthal_apc_desc {
	void (*handler)(void *cookie);
	void *cookie;
	const char *name;
	unsigned long hits[RTHAL_NR_CPUS];
};

typedef int (*rthal_trap_handler_t)(unsigned trapno,
				    unsigned domid,
				    void *data);

extern unsigned long rthal_cpufreq_arg;

extern unsigned long rthal_timerfreq_arg;

extern unsigned long rthal_clockfreq_arg;

extern rthal_pipeline_stage_t rthal_domain;

extern struct rthal_calibration_data rthal_tunables;

extern volatile int rthal_sync_op;

extern rthal_trap_handler_t rthal_trap_handler;

extern unsigned int rthal_realtime_faults[RTHAL_NR_CPUS][RTHAL_NR_FAULTS];

extern unsigned long rthal_apc_map;

extern struct rthal_apc_desc rthal_apc_table[RTHAL_NR_APCS];

extern unsigned long rthal_apc_pending[RTHAL_NR_CPUS];

extern unsigned int rthal_apc_virq;

extern unsigned long rthal_apc_pending[RTHAL_NR_CPUS];

extern unsigned int rthal_apc_virq;

extern int rthal_arch_init(void);

extern void rthal_arch_cleanup(void);

    /* Private interface -- Internal use only */

unsigned long rthal_critical_enter(void (*synch)(void));

void rthal_critical_exit(unsigned long flags);

#ifdef CONFIG_XENO_HW_NMI_DEBUG_LATENCY

extern unsigned int rthal_maxlat_us;

extern unsigned long rthal_maxlat_tsc;

void rthal_nmi_init(void (*emergency)(struct pt_regs *));

int rthal_nmi_request(void (*emergency)(struct pt_regs *));

void rthal_nmi_release(void);

void rthal_nmi_arm(unsigned long delay);

void rthal_nmi_disarm(void);

void rthal_nmi_set_maxlat(unsigned int maxlat_us);

#else /* !CONFIG_XENO_HW_NMI_DEBUG_LATENCY */
#define rthal_nmi_init(efn)		do { } while(0)
#define rthal_nmi_release()		do { } while(0)
#endif /* CONFIG_XENO_HW_NMI_DEBUG_LATENCY */

    /* Public interface */

#ifdef __cplusplus
extern "C" {
#endif /* __cplusplus */

int rthal_init(void);

void rthal_exit(void);

int rthal_irq_request(unsigned irq,
		      rthal_irq_handler_t handler,
		      rthal_irq_ackfn_t ackfn,
		      void *cookie);

int rthal_irq_release(unsigned irq);

int rthal_irq_enable(unsigned irq);

int rthal_irq_disable(unsigned irq);

int rthal_irq_end(unsigned irq);

int rthal_irq_host_request(unsigned irq,
                           rthal_irq_host_handler_t handler,
			   char *name,
			   void *dev_id);

int rthal_irq_host_release(unsigned irq,
			   void *dev_id);

static inline void rthal_irq_host_pend(unsigned irq)
{
	rthal_propagate_irq(irq);
}

int rthal_apc_alloc(const char *name,
		    void (*handler)(void *cookie),
		    void *cookie);

void rthal_apc_free(int apc);
<<<<<<< HEAD

static inline void __rthal_apc_schedule(int apc)
{
	int cpu = rthal_processor_id();
	if (!__test_and_set_bit(apc, &rthal_apc_pending[cpu]))
		rthal_schedule_irq_root(rthal_apc_virq);
}

static inline void rthal_apc_schedule(int apc)
{
	unsigned long flags;

=======

static inline void __rthal_apc_schedule(int apc)
{
	int cpu = rthal_processor_id();
	if (!__test_and_set_bit(apc, &rthal_apc_pending[cpu]))
		rthal_schedule_irq_root(rthal_apc_virq);
}

static inline void rthal_apc_schedule(int apc)
{
	unsigned long flags;

>>>>>>> 8400dd54
	rthal_local_irq_save(flags);
	__rthal_apc_schedule(apc);
	rthal_local_irq_restore(flags);
}

int rthal_irq_affinity(unsigned irq,
		       cpumask_t cpumask,
		       cpumask_t *oldmask);

rthal_trap_handler_t rthal_trap_catch(rthal_trap_handler_t handler);

unsigned long rthal_timer_calibrate(void);

#ifdef CONFIG_GENERIC_CLOCKEVENTS
int rthal_timer_request(void (*tick_handler)(void),
			void (*mode_emul)(enum clock_event_mode mode, struct clock_event_device *cdev),
			int (*tick_emul) (unsigned long delay, struct clock_event_device *cdev),
			int cpu);

void rthal_timer_notify_switch(enum clock_event_mode mode,
			       struct clock_event_device *cdev);

#else
int rthal_timer_request(void (*tick_handler)(void),
			int cpu);
#endif

void rthal_timer_release(int cpu);

#ifdef CONFIG_SMP
extern cpumask_t rthal_supported_cpus;

static inline int rthal_cpu_supported(int cpu)
{
	return cpu_isset(cpu, rthal_supported_cpus);
}
#else  /* !CONFIG_SMP */
#define rthal_supported_cpus CPU_MASK_ALL

static inline int rthal_cpu_supported(int cpu)
{
	return 1;
}
#endif /* !CONFIG_SMP */

#ifdef CONFIG_IPIPE_TRACE

#include <linux/ipipe_trace.h>

static inline int rthal_trace_max_begin(unsigned long v)
{
	ipipe_trace_begin(v);
	return 0;
}

static inline int rthal_trace_max_end(unsigned long v)
{
	ipipe_trace_end(v);
	return 0;
}

static inline int rthal_trace_max_reset(void)
{
	ipipe_trace_max_reset();
	return 0;
}

static inline int rthal_trace_user_start(void)
{
	return ipipe_trace_frozen_reset();
}

static inline int rthal_trace_user_stop(unsigned long v)
{
	ipipe_trace_freeze(v);
	return 0;
}

static inline int rthal_trace_user_freeze(unsigned long v, int once)
{
	int err = 0;

	if (!once)
		err = ipipe_trace_frozen_reset();
	ipipe_trace_freeze(v);
	return err;
}

static inline int rthal_trace_special(unsigned char id, unsigned long v)
{
	ipipe_trace_special(id, v);
	return 0;
}

static inline int rthal_trace_special_u64(unsigned char id,
					  unsigned long long v)
{
	ipipe_trace_special(id, (unsigned long)(v >> 32));
	ipipe_trace_special(id, (unsigned long)(v & 0xFFFFFFFF));
	return 0;
}

static inline int rthal_trace_pid(pid_t pid, short prio)
{
	ipipe_trace_pid(pid, prio);
	return 0;
}

static inline int rthal_trace_tick(unsigned long delay_tsc)
{
#ifdef __IPIPE_FEATURE_TRACE_EVENT
	ipipe_trace_event(0, delay_tsc);
	return 0;
#else
	return -ENOSYS;
#endif
}

static inline int rthal_trace_panic_freeze(void)
{
	ipipe_trace_panic_freeze();
	return 0;
}

static inline int rthal_trace_panic_dump(void)
{
	ipipe_trace_panic_dump();
	return 0;
}

#else /* !CONFIG_IPIPE_TRACE */

#define rthal_trace_max_begin(v)		({int err = -ENOSYS; err; })
#define rthal_trace_max_end(v)			({int err = -ENOSYS; err; })
#define rthal_trace_max_reset(v)		({int err = -ENOSYS; err; })
#define rthal_trace_user_start()		({int err = -ENOSYS; err; })
#define rthal_trace_user_stop(v)		({int err = -ENOSYS; err; })
#define rthal_trace_user_freeze(v, once)	({int err = -ENOSYS; err; })
#define rthal_trace_special(id, v)		({int err = -ENOSYS; err; })
#define rthal_trace_special_u64(id, v)		({int err = -ENOSYS; err; })
#define rthal_trace_pid(pid, prio)		({int err = -ENOSYS; err; })
#define rthal_trace_tick(delay_tsc)		({int err = -ENOSYS; err; })
#define rthal_trace_panic_freeze()		({int err = -ENOSYS; err; })
#define rthal_trace_panic_dump()		({int err = -ENOSYS; err; })

#endif /* CONFIG_IPIPE_TRACE */

#ifdef __cplusplus
}
#endif /* __cplusplus */

/*@}*/

#endif /* !_XENO_ASM_GENERIC_HAL_H */<|MERGE_RESOLUTION|>--- conflicted
+++ resolved
@@ -533,7 +533,6 @@
 		    void *cookie);
 
 void rthal_apc_free(int apc);
-<<<<<<< HEAD
 
 static inline void __rthal_apc_schedule(int apc)
 {
@@ -546,20 +545,6 @@
 {
 	unsigned long flags;
 
-=======
-
-static inline void __rthal_apc_schedule(int apc)
-{
-	int cpu = rthal_processor_id();
-	if (!__test_and_set_bit(apc, &rthal_apc_pending[cpu]))
-		rthal_schedule_irq_root(rthal_apc_virq);
-}
-
-static inline void rthal_apc_schedule(int apc)
-{
-	unsigned long flags;
-
->>>>>>> 8400dd54
 	rthal_local_irq_save(flags);
 	__rthal_apc_schedule(apc);
 	rthal_local_irq_restore(flags);
